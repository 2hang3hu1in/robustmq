--- conflicted
+++ resolved
@@ -1,13 +1,7 @@
 #[cfg(test)]
 mod tests {
-<<<<<<< HEAD
-    use common::{config::meta::MetaConfig, runtime::create_runtime};
-    use meta::storage::route::DataRoute;
-    use std::sync::{Arc, RwLock};
-=======
     use common::config::meta::MetaConfig;
     use common::log;
->>>>>>> 9f6ef1ef
     use std::thread::sleep;
     use std::time::{Duration, Instant};
     use meta::cluster::Cluster;
@@ -17,7 +11,7 @@
 
     #[test]
     fn running() {
-        log::new();
+        log::new("".to_string());
         let conf = MetaConfig::default();
         let mut mt = Meta::new(conf);
         mt.start();
